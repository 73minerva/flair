import random
import logging
from collections import defaultdict
from enum import Enum
from math import inf
from pathlib import Path
from typing import Union, List

from torch.optim import Optimizer

import flair
from flair.data import Dictionary, Sentence
from functools import reduce
from sklearn.metrics import mean_squared_error, mean_absolute_error
from scipy.stats import pearsonr, spearmanr


class Result(object):
<<<<<<< HEAD
    def __init__(
        self, main_score, log_header: str, log_line: str, detailed_results: str, multitask_id: str = None
    ):
=======
    def __init__(self,
                 main_score: float,
                 log_header: str,
                 log_line: str,
                 detailed_results: str,
                 loss: float,
                 classification_report: dict = None,
                 ):
>>>>>>> c298a35b
        self.main_score: float = main_score
        self.log_header: str = log_header
        self.log_line: str = log_line
        self.detailed_results: str = detailed_results
<<<<<<< HEAD
        self.multitask_id = multitask_id

class MultitaskResult(Result):
    def __init__(self, results: List[Result]):
        if not all([isinstance(result, Result) for result in results]):
            raise Exception("Can only pass arguments of class Result to MultitaskResult object.")

        main_score = 0
        log_header = "\n"
        log_line = "\n Results per task: \n"
        detailed_results = ""
        self.score_per_task = "\n"

        for result in results:
            self.score_per_task += f"{result.multitask_id} - {result.main_score} \n"
            main_score += result.main_score
            log_header += f"{result.multitask_id}\t{result.log_header} \n"
            log_line += f"{result.multitask_id} - {result.log_line} \n"
            detailed_results += f"{detailed_results} - {result.detailed_results} \n"

        main_score /= len(results)

        super(MultitaskResult, self).__init__(main_score=main_score,
                                              log_header=log_header,
                                              log_line=log_line,
                                              detailed_results=detailed_results)

class Metric(object):
    def __init__(self, name, beta=1):
        self.name = name
        self.beta = beta

        self._tps = defaultdict(int)
        self._fps = defaultdict(int)
        self._tns = defaultdict(int)
        self._fns = defaultdict(int)

    def add_tp(self, class_name):
        self._tps[class_name] += 1

    def add_tn(self, class_name):
        self._tns[class_name] += 1

    def add_fp(self, class_name):
        self._fps[class_name] += 1

    def add_fn(self, class_name):
        self._fns[class_name] += 1

    def get_tp(self, class_name=None):
        if class_name is None:
            return sum([self._tps[class_name] for class_name in self.get_classes()])
        return self._tps[class_name]

    def get_tn(self, class_name=None):
        if class_name is None:
            return sum([self._tns[class_name] for class_name in self.get_classes()])
        return self._tns[class_name]

    def get_fp(self, class_name=None):
        if class_name is None:
            return sum([self._fps[class_name] for class_name in self.get_classes()])
        return self._fps[class_name]

    def get_fn(self, class_name=None):
        if class_name is None:
            return sum([self._fns[class_name] for class_name in self.get_classes()])
        return self._fns[class_name]

    def precision(self, class_name=None):
        if self.get_tp(class_name) + self.get_fp(class_name) > 0:
            return (
                self.get_tp(class_name)
                / (self.get_tp(class_name) + self.get_fp(class_name))
            )
        return 0.0

    def recall(self, class_name=None):
        if self.get_tp(class_name) + self.get_fn(class_name) > 0:
            return (
                self.get_tp(class_name)
                / (self.get_tp(class_name) + self.get_fn(class_name))
            )
        return 0.0

    def f_score(self, class_name=None):
        if self.precision(class_name) + self.recall(class_name) > 0:
            return (
                (1 + self.beta*self.beta)
                * (self.precision(class_name) * self.recall(class_name))
                / (self.precision(class_name) * self.beta*self.beta + self.recall(class_name))
            )
        return 0.0

    def accuracy(self, class_name=None):
        if (
            self.get_tp(class_name) + self.get_fp(class_name) + self.get_fn(class_name) + self.get_tn(class_name)
            > 0
        ):
            return (
                (self.get_tp(class_name) + self.get_tn(class_name))
                / (
                    self.get_tp(class_name)
                    + self.get_fp(class_name)
                    + self.get_fn(class_name)
                    + self.get_tn(class_name)
                )
            )
        return 0.0

    def micro_avg_f_score(self):
        return self.f_score(None)

    def macro_avg_f_score(self):
        class_f_scores = [self.f_score(class_name) for class_name in self.get_classes()]
        if len(class_f_scores) == 0:
            return 0.0
        macro_f_score = sum(class_f_scores) / len(class_f_scores)
        return macro_f_score

    def micro_avg_accuracy(self):
        return self.accuracy(None)

    def macro_avg_accuracy(self):
        class_accuracy = [
            self.accuracy(class_name) for class_name in self.get_classes()
        ]

        if len(class_accuracy) > 0:
            return sum(class_accuracy) / len(class_accuracy)

        return 0.0

    def get_classes(self) -> List:
        all_classes = set(
            itertools.chain(
                *[
                    list(keys)
                    for keys in [
                        self._tps.keys(),
                        self._fps.keys(),
                        self._tns.keys(),
                        self._fns.keys(),
                    ]
                ]
            )
        )
        all_classes = [
            class_name for class_name in all_classes if class_name is not None
        ]
        all_classes.sort()
        return all_classes

    def to_tsv(self):
        return "{}\t{}\t{}\t{}".format(
            self.precision(), self.recall(), self.accuracy(), self.micro_avg_f_score()
        )

    @staticmethod
    def tsv_header(prefix=None):
        if prefix:
            return "{0}_PRECISION\t{0}_RECALL\t{0}_ACCURACY\t{0}_F-SCORE".format(prefix)

        return "PRECISION\tRECALL\tACCURACY\tF-SCORE"

    @staticmethod
    def to_empty_tsv():
        return "\t_\t_\t_\t_"
=======
        self.classification_report: dict = classification_report
        self.loss: float = loss
>>>>>>> c298a35b

    def __str__(self):
        return f"{str(self.detailed_results)}\nLoss: {self.loss}'"


class MetricRegression(object):
    def __init__(self, name):
        self.name = name

        self.true = []
        self.pred = []

    def mean_squared_error(self):
        return mean_squared_error(self.true, self.pred)

    def mean_absolute_error(self):
        return mean_absolute_error(self.true, self.pred)

    def pearsonr(self):
        return pearsonr(self.true, self.pred)[0]

    def spearmanr(self):
        return spearmanr(self.true, self.pred)[0]

    ## dummy return to fulfill trainer.train() needs
    def micro_avg_f_score(self):
        return self.mean_squared_error()

    def to_tsv(self):
        return "{}\t{}\t{}\t{}".format(
            self.mean_squared_error(),
            self.mean_absolute_error(),
            self.pearsonr(),
            self.spearmanr(),
        )

    @staticmethod
    def tsv_header(prefix=None):
        if prefix:
            return "{0}_MEAN_SQUARED_ERROR\t{0}_MEAN_ABSOLUTE_ERROR\t{0}_PEARSON\t{0}_SPEARMAN".format(
                prefix
            )

        return "MEAN_SQUARED_ERROR\tMEAN_ABSOLUTE_ERROR\tPEARSON\tSPEARMAN"

    @staticmethod
    def to_empty_tsv():
        return "\t_\t_\t_\t_"

    def __str__(self):
        line = "mean squared error: {0:.4f} - mean absolute error: {1:.4f} - pearson: {2:.4f} - spearman: {3:.4f}".format(
            self.mean_squared_error(),
            self.mean_absolute_error(),
            self.pearsonr(),
            self.spearmanr(),
        )
        return line


class EvaluationMetric(Enum):
    MICRO_ACCURACY = "micro-average accuracy"
    MICRO_F1_SCORE = "micro-average f1-score"
    MACRO_ACCURACY = "macro-average accuracy"
    MACRO_F1_SCORE = "macro-average f1-score"
    MEAN_SQUARED_ERROR = "mean squared error"


class WeightExtractor(object):
    def __init__(self, directory: Union[str, Path], number_of_weights: int = 10):
        if type(directory) is str:
            directory = Path(directory)
        self.weights_file = init_output_file(directory, "weights.txt")
        self.weights_dict = defaultdict(lambda: defaultdict(lambda: list()))
        self.number_of_weights = number_of_weights

    def extract_weights(self, state_dict, iteration):
        for key in state_dict.keys():

            vec = state_dict[key]
            # print(vec)
            try:
                weights_to_watch = min(
                    self.number_of_weights, reduce(lambda x, y: x * y, list(vec.size()))
                )
            except:
                continue

            if key not in self.weights_dict:
                self._init_weights_index(key, state_dict, weights_to_watch)

            for i in range(weights_to_watch):
                vec = state_dict[key]
                for index in self.weights_dict[key][i]:
                    vec = vec[index]

                value = vec.item()

                with open(self.weights_file, "a") as f:
                    f.write("{}\t{}\t{}\t{}\n".format(iteration, key, i, float(value)))

    def _init_weights_index(self, key, state_dict, weights_to_watch):
        indices = {}

        i = 0
        while len(indices) < weights_to_watch:
            vec = state_dict[key]
            cur_indices = []

            for x in range(len(vec.size())):
                index = random.randint(0, len(vec) - 1)
                vec = vec[index]
                cur_indices.append(index)

            if cur_indices not in list(indices.values()):
                indices[i] = cur_indices
                i += 1

        self.weights_dict[key] = indices


class AnnealOnPlateau(object):
    """This class is a modification of
    torch.optim.lr_scheduler.ReduceLROnPlateau that enables
    setting an "auxiliary metric" to break ties.

    Reduce learning rate when a metric has stopped improving.
    Models often benefit from reducing the learning rate by a factor
    of 2-10 once learning stagnates. This scheduler reads a metrics
    quantity and if no improvement is seen for a 'patience' number
    of epochs, the learning rate is reduced.

    Args:
        optimizer (Optimizer): Wrapped optimizer.
        mode (str): One of `min`, `max`. In `min` mode, lr will
            be reduced when the quantity monitored has stopped
            decreasing; in `max` mode it will be reduced when the
            quantity monitored has stopped increasing. Default: 'min'.
        factor (float): Factor by which the learning rate will be
            reduced. new_lr = lr * factor. Default: 0.1.
        patience (int): Number of epochs with no improvement after
            which learning rate will be reduced. For example, if
            `patience = 2`, then we will ignore the first 2 epochs
            with no improvement, and will only decrease the LR after the
            3rd epoch if the loss still hasn't improved then.
            Default: 10.
        verbose (bool): If ``True``, prints a message to stdout for
            each update. Default: ``False``.
        cooldown (int): Number of epochs to wait before resuming
            normal operation after lr has been reduced. Default: 0.
        min_lr (float or list): A scalar or a list of scalars. A
            lower bound on the learning rate of all param groups
            or each group respectively. Default: 0.
        eps (float): Minimal decay applied to lr. If the difference
            between new and old lr is smaller than eps, the update is
            ignored. Default: 1e-8.

    Example:
        >>> optimizer = torch.optim.SGD(model.parameters(), lr=0.1, momentum=0.9)
        >>> scheduler = ReduceLROnPlateau(optimizer, 'min')
        >>> for epoch in range(10):
        >>>     train(...)
        >>>     val_loss = validate(...)
        >>>     # Note that step should be called after validate()
        >>>     scheduler.step(val_loss)
    """

    def __init__(self, optimizer, mode='min', aux_mode='min', factor=0.1, patience=10, initial_extra_patience=0,
                 verbose=False, cooldown=0, min_lr=0, eps=1e-8):

        if factor >= 1.0:
            raise ValueError('Factor should be < 1.0.')
        self.factor = factor

        # Attach optimizer
        if not isinstance(optimizer, Optimizer):
            raise TypeError('{} is not an Optimizer'.format(
                type(optimizer).__name__))
        self.optimizer = optimizer

        if isinstance(min_lr, list) or isinstance(min_lr, tuple):
            if len(min_lr) != len(optimizer.param_groups):
                raise ValueError("expected {} min_lrs, got {}".format(
                    len(optimizer.param_groups), len(min_lr)))
            self.min_lrs = list(min_lr)
        else:
            self.min_lrs = [min_lr] * len(optimizer.param_groups)

        self.default_patience = patience
        self.effective_patience = patience + initial_extra_patience
        self.verbose = verbose
        self.cooldown = cooldown
        self.cooldown_counter = 0
        self.mode = mode
        self.aux_mode = aux_mode
        self.best = None
        self.best_aux = None
        self.num_bad_epochs = None
        self.mode_worse = None  # the worse value for the chosen mode
        self.eps = eps
        self.last_epoch = 0
        self._init_is_better(mode=mode)
        self._reset()

    def _reset(self):
        """Resets num_bad_epochs counter and cooldown counter."""
        self.best = self.mode_worse
        self.cooldown_counter = 0
        self.num_bad_epochs = 0

    def step(self, metric, auxiliary_metric=None):
        # convert `metrics` to float, in case it's a zero-dim Tensor
        current = float(metric)
        epoch = self.last_epoch + 1
        self.last_epoch = epoch

        is_better = False

        if self.mode == 'min':
            if current < self.best:
                is_better = True

        if self.mode == 'max':
            if current > self.best:
                is_better = True

        if current == self.best and auxiliary_metric:
            current_aux = float(auxiliary_metric)
            if self.aux_mode == 'min':
                if current_aux < self.best_aux:
                    is_better = True

            if self.aux_mode == 'max':
                if current_aux > self.best_aux:
                    is_better = True

        if is_better:
            self.best = current
            if auxiliary_metric:
                self.best_aux = auxiliary_metric
            self.num_bad_epochs = 0
        else:
            self.num_bad_epochs += 1

        if self.in_cooldown:
            self.cooldown_counter -= 1
            self.num_bad_epochs = 0  # ignore any bad epochs in cooldown

        if self.num_bad_epochs > self.effective_patience:
            self._reduce_lr(epoch)
            self.cooldown_counter = self.cooldown
            self.num_bad_epochs = 0
            self.effective_patience = self.default_patience

        self._last_lr = [group['lr'] for group in self.optimizer.param_groups]

    def _reduce_lr(self, epoch):
        for i, param_group in enumerate(self.optimizer.param_groups):
            old_lr = float(param_group['lr'])
            new_lr = max(old_lr * self.factor, self.min_lrs[i])
            if old_lr - new_lr > self.eps:
                param_group['lr'] = new_lr
                if self.verbose:
                    print('Epoch {:5d}: reducing learning rate'
                          ' of group {} to {:.4e}.'.format(epoch, i, new_lr))

    @property
    def in_cooldown(self):
        return self.cooldown_counter > 0

    def _init_is_better(self, mode):
        if mode not in {'min', 'max'}:
            raise ValueError('mode ' + mode + ' is unknown!')

        if mode == 'min':
            self.mode_worse = inf
        else:  # mode == 'max':
            self.mode_worse = -inf

        self.mode = mode

    def state_dict(self):
        return {key: value for key, value in self.__dict__.items() if key != 'optimizer'}

    def load_state_dict(self, state_dict):
        self.__dict__.update(state_dict)
        self._init_is_better(mode=self.mode, threshold=self.threshold, threshold_mode=self.threshold_mode)


def init_output_file(base_path: Union[str, Path], file_name: str) -> Path:
    """
    Creates a local file.
    :param base_path: the path to the directory
    :param file_name: the file name
    :return: the created file
    """
    if type(base_path) is str:
        base_path = Path(base_path)
    base_path.mkdir(parents=True, exist_ok=True)

    file = base_path / file_name
    open(file, "w", encoding="utf-8").close()
    return file


def convert_labels_to_one_hot(
        label_list: List[List[str]], label_dict: Dictionary
) -> List[List[int]]:
    """
    Convert list of labels (strings) to a one hot list.
    :param label_list: list of labels
    :param label_dict: label dictionary
    :return: converted label list
    """
    return [
        [1 if l in labels else 0 for l in label_dict.get_items()]
        for labels in label_list
    ]


def log_line(log):
    log.info("-" * 100)


def add_file_handler(log, output_file):
    init_output_file(output_file.parents[0], output_file.name)
    fh = logging.FileHandler(output_file, mode="w", encoding="utf-8")
    fh.setLevel(logging.INFO)
    formatter = logging.Formatter("%(asctime)-15s %(message)s")
    fh.setFormatter(formatter)
    log.addHandler(fh)
    return fh


def store_embeddings(sentences: List[Sentence], storage_mode: str):
    # if memory mode option 'none' delete everything
    if storage_mode == "none":
        for sentence in sentences:
            sentence.clear_embeddings()

    # else delete only dynamic embeddings (otherwise autograd will keep everything in memory)
    else:
        # find out which ones are dynamic embeddings
        delete_keys = []
        if type(sentences[0]) == Sentence:
            for name, vector in sentences[0][0]._embeddings.items():
                if sentences[0][0]._embeddings[name].requires_grad:
                    delete_keys.append(name)

        # find out which ones are dynamic embeddings
        for sentence in sentences:
            sentence.clear_embeddings(delete_keys)

    # memory management - option 1: send everything to CPU (pin to memory if we train on GPU)
    if storage_mode == "cpu":
        pin_memory = False if str(flair.device) == "cpu" else True
        for sentence in sentences:
            sentence.to("cpu", pin_memory=pin_memory)

    # record current embedding storage mode to allow optimization (for instance in FlairEmbeddings class)
    flair.embedding_storage_mode = storage_mode<|MERGE_RESOLUTION|>--- conflicted
+++ resolved
@@ -16,11 +16,6 @@
 
 
 class Result(object):
-<<<<<<< HEAD
-    def __init__(
-        self, main_score, log_header: str, log_line: str, detailed_results: str, multitask_id: str = None
-    ):
-=======
     def __init__(self,
                  main_score: float,
                  log_header: str,
@@ -29,184 +24,12 @@
                  loss: float,
                  classification_report: dict = None,
                  ):
->>>>>>> c298a35b
         self.main_score: float = main_score
         self.log_header: str = log_header
         self.log_line: str = log_line
         self.detailed_results: str = detailed_results
-<<<<<<< HEAD
-        self.multitask_id = multitask_id
-
-class MultitaskResult(Result):
-    def __init__(self, results: List[Result]):
-        if not all([isinstance(result, Result) for result in results]):
-            raise Exception("Can only pass arguments of class Result to MultitaskResult object.")
-
-        main_score = 0
-        log_header = "\n"
-        log_line = "\n Results per task: \n"
-        detailed_results = ""
-        self.score_per_task = "\n"
-
-        for result in results:
-            self.score_per_task += f"{result.multitask_id} - {result.main_score} \n"
-            main_score += result.main_score
-            log_header += f"{result.multitask_id}\t{result.log_header} \n"
-            log_line += f"{result.multitask_id} - {result.log_line} \n"
-            detailed_results += f"{detailed_results} - {result.detailed_results} \n"
-
-        main_score /= len(results)
-
-        super(MultitaskResult, self).__init__(main_score=main_score,
-                                              log_header=log_header,
-                                              log_line=log_line,
-                                              detailed_results=detailed_results)
-
-class Metric(object):
-    def __init__(self, name, beta=1):
-        self.name = name
-        self.beta = beta
-
-        self._tps = defaultdict(int)
-        self._fps = defaultdict(int)
-        self._tns = defaultdict(int)
-        self._fns = defaultdict(int)
-
-    def add_tp(self, class_name):
-        self._tps[class_name] += 1
-
-    def add_tn(self, class_name):
-        self._tns[class_name] += 1
-
-    def add_fp(self, class_name):
-        self._fps[class_name] += 1
-
-    def add_fn(self, class_name):
-        self._fns[class_name] += 1
-
-    def get_tp(self, class_name=None):
-        if class_name is None:
-            return sum([self._tps[class_name] for class_name in self.get_classes()])
-        return self._tps[class_name]
-
-    def get_tn(self, class_name=None):
-        if class_name is None:
-            return sum([self._tns[class_name] for class_name in self.get_classes()])
-        return self._tns[class_name]
-
-    def get_fp(self, class_name=None):
-        if class_name is None:
-            return sum([self._fps[class_name] for class_name in self.get_classes()])
-        return self._fps[class_name]
-
-    def get_fn(self, class_name=None):
-        if class_name is None:
-            return sum([self._fns[class_name] for class_name in self.get_classes()])
-        return self._fns[class_name]
-
-    def precision(self, class_name=None):
-        if self.get_tp(class_name) + self.get_fp(class_name) > 0:
-            return (
-                self.get_tp(class_name)
-                / (self.get_tp(class_name) + self.get_fp(class_name))
-            )
-        return 0.0
-
-    def recall(self, class_name=None):
-        if self.get_tp(class_name) + self.get_fn(class_name) > 0:
-            return (
-                self.get_tp(class_name)
-                / (self.get_tp(class_name) + self.get_fn(class_name))
-            )
-        return 0.0
-
-    def f_score(self, class_name=None):
-        if self.precision(class_name) + self.recall(class_name) > 0:
-            return (
-                (1 + self.beta*self.beta)
-                * (self.precision(class_name) * self.recall(class_name))
-                / (self.precision(class_name) * self.beta*self.beta + self.recall(class_name))
-            )
-        return 0.0
-
-    def accuracy(self, class_name=None):
-        if (
-            self.get_tp(class_name) + self.get_fp(class_name) + self.get_fn(class_name) + self.get_tn(class_name)
-            > 0
-        ):
-            return (
-                (self.get_tp(class_name) + self.get_tn(class_name))
-                / (
-                    self.get_tp(class_name)
-                    + self.get_fp(class_name)
-                    + self.get_fn(class_name)
-                    + self.get_tn(class_name)
-                )
-            )
-        return 0.0
-
-    def micro_avg_f_score(self):
-        return self.f_score(None)
-
-    def macro_avg_f_score(self):
-        class_f_scores = [self.f_score(class_name) for class_name in self.get_classes()]
-        if len(class_f_scores) == 0:
-            return 0.0
-        macro_f_score = sum(class_f_scores) / len(class_f_scores)
-        return macro_f_score
-
-    def micro_avg_accuracy(self):
-        return self.accuracy(None)
-
-    def macro_avg_accuracy(self):
-        class_accuracy = [
-            self.accuracy(class_name) for class_name in self.get_classes()
-        ]
-
-        if len(class_accuracy) > 0:
-            return sum(class_accuracy) / len(class_accuracy)
-
-        return 0.0
-
-    def get_classes(self) -> List:
-        all_classes = set(
-            itertools.chain(
-                *[
-                    list(keys)
-                    for keys in [
-                        self._tps.keys(),
-                        self._fps.keys(),
-                        self._tns.keys(),
-                        self._fns.keys(),
-                    ]
-                ]
-            )
-        )
-        all_classes = [
-            class_name for class_name in all_classes if class_name is not None
-        ]
-        all_classes.sort()
-        return all_classes
-
-    def to_tsv(self):
-        return "{}\t{}\t{}\t{}".format(
-            self.precision(), self.recall(), self.accuracy(), self.micro_avg_f_score()
-        )
-
-    @staticmethod
-    def tsv_header(prefix=None):
-        if prefix:
-            return "{0}_PRECISION\t{0}_RECALL\t{0}_ACCURACY\t{0}_F-SCORE".format(prefix)
-
-        return "PRECISION\tRECALL\tACCURACY\tF-SCORE"
-
-    @staticmethod
-    def to_empty_tsv():
-        return "\t_\t_\t_\t_"
-=======
         self.classification_report: dict = classification_report
         self.loss: float = loss
->>>>>>> c298a35b
 
     def __str__(self):
         return f"{str(self.detailed_results)}\nLoss: {self.loss}'"
