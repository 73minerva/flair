--- conflicted
+++ resolved
@@ -796,14 +796,8 @@
             sequence_tensor = torch.empty(size=(seq_len, embedding_dim), device=flair.device)
             for token_id, token in enumerate(self.tokens):
                 sequence_tensor[token_id] = token.embedding
-<<<<<<< HEAD
-        else:
-            sequence_tensor = torch.Tensor()
-=======
-
         else:
             sequence_tensor = torch.tensor([], device=flair.device)
->>>>>>> accf9282
 
         return sequence_tensor
 
